"""HTMLベース日本語縦書きAPI - Playwrightで高品質な縦書きレンダリング"""

import asyncio
import base64
import html
import io
import logging
import logging.handlers
import os
import re
import time
import uuid
from datetime import datetime
from pathlib import Path
from typing import Dict, Literal, Optional, Tuple

import budoux
from fastapi import Depends, FastAPI, HTTPException, Request
from fastapi.exceptions import RequestValidationError
from fastapi.responses import HTMLResponse, JSONResponse
from fastapi.security import HTTPAuthorizationCredentials, HTTPBearer
from PIL import Image
from pydantic import BaseModel, Field, validator
from starlette.exceptions import HTTPException as StarletteHTTPException


# ログ設定（エラーのみ記録、1日でローテーション）
def setup_error_only_logging():
    """エラーのみを記録し1日でローテーションするログを設定"""
    # ルートロガーを取得
    root_logger = logging.getLogger()

    # ログファイルパス
    log_file = "logs/api_errors.log"

    # ログディレクトリを作成（存在しない場合）
    import os

    os.makedirs(os.path.dirname(log_file), exist_ok=True)

    # ERRORレベル以上のみをファイルに記録するハンドラを設定
    handler = logging.handlers.TimedRotatingFileHandler(
        filename=log_file,
        when="midnight",  # 毎日真夜中にローテーション
        interval=1,  # 1日間隔
        backupCount=1,  # 1日分のバックアップのみ保持（古いファイルは削除）
        encoding="utf-8",
    )
    handler.setLevel(logging.ERROR)  # ハンドラレベルでERRORに制限

    # ログフォーマット設定
    formatter = logging.Formatter(
        "%(asctime)s - %(name)s - %(levelname)s - %(message)s"
    )
    handler.setFormatter(formatter)

    # ルートロガーにハンドラを追加
    root_logger.addHandler(handler)
    root_logger.setLevel(logging.DEBUG)  # ロガー自体は全レベル受け付け、ハンドラで制限

    # このモジュール用のロガーも取得して返す
    logger = logging.getLogger(__name__)
    return logger


logger = setup_error_only_logging()

app = FastAPI(title="HTMLベース日本語縦書きAPI")

# セキュリティ設定 (Authorization欠如も401に統一するため auto_error=False)
security = HTTPBearer(auto_error=False)

# 環境変数からトークンを取得 (デフォルト値を設定)
API_TOKEN = os.getenv("API_TOKEN", "your-secret-token-here")

<<<<<<< HEAD
=======
# 同時実行数の制限（高負荷時のメモリピーク抑制）
MAX_CONCURRENCY = int(os.getenv("MAX_CONCURRENCY", "2"))
_convert_semaphore = asyncio.Semaphore(MAX_CONCURRENCY)

>>>>>>> b6f45293
# フォント関連の定義
DEFAULT_FONT_PATH = Path("fonts/GenEiAntiqueNv5-M.ttf")
FONT_MAP = {
    "gothic": Path("fonts/GenEiMGothic2-Regular.ttf"),
    "mincho": Path("fonts/GenEiChikugoMin3-R.ttf"),
}
FONT_CANDIDATES = [
    DEFAULT_FONT_PATH,
    Path("/usr/share/fonts/truetype/noto/NotoSansCJK-Regular.ttc"),
    Path("/System/Library/Fonts/Hiragino Sans GB.ttc"),  # macOS
    Path("C:/Windows/Fonts/msgothic.ttc"),  # Windows
]


def select_font_path(font_name: Optional[str]) -> Optional[str]:
    """フォント名からフォントパスを解決"""
    if not font_name:
        return None
    path = FONT_MAP.get(font_name.lower())
    if path:
        if path.exists():
            return str(path)
        else:
<<<<<<< HEAD
            logger.warning(f"Font file for '{font_name}' not found at {path}, using default font")
    else:
        logger.warning(f"Invalid font specified: {font_name}, using default font")
=======
            logger.error(
                f"Font file for '{font_name}' not found at {path}, using default font"
            )
    else:
        logger.error(f"Invalid font specified: {font_name}, using default font")
>>>>>>> b6f45293
    return None


class ErrorResponse(BaseModel):
    """統一エラーレスポンス"""

    code: str = Field(..., description="アプリケーションエラーコード")
    message: str = Field(..., description="エラーメッセージ（汎用）")
    correlation_id: str = Field(..., alias="correlationId", description="相関ID")
    errors: Optional[list] = Field(default=None, description="詳細エラー（任意）")


def _get_correlation_id(request: Request) -> str:
    """ヘッダから相関IDを取得。無ければ生成。"""
    return (
        request.headers.get("X-Correlation-ID")
        or request.headers.get("X-Correlation-Id")
        or uuid.uuid4().hex
    )


def _error_json_response(
    request: Request,
    *,
    status_code: int,
    code: str,
    message: str,
    errors: Optional[list] = None,
    extra_headers: Optional[dict] = None,
):
    """統一形式のエラーレスポンスを返す（X-Correlation-ID付き）。"""
    cid = _get_correlation_id(request)
    body = ErrorResponse(code=code, message=message, correlationId=cid, errors=errors)
    headers = {"X-Correlation-ID": cid}
    if extra_headers:
        headers.update(extra_headers)
    return JSONResponse(
        status_code=status_code,
        content=body.model_dump(by_alias=True),
        headers=headers,
    )


def verify_token(
    credentials: Optional[HTTPAuthorizationCredentials] = Depends(security),
) -> str:
    """Bearerトークンの検証（欠如/不一致ともに401へ統一）"""
    if not credentials or not credentials.credentials:
        # 認証情報欠如 → 401
        raise HTTPException(
            status_code=401,
            detail="Unauthorized",
            headers={"WWW-Authenticate": "Bearer"},
        )
    if credentials.credentials != API_TOKEN:
        # トークン不一致 → 401
        raise HTTPException(
            status_code=401,
            detail="Unauthorized",
            headers={"WWW-Authenticate": "Bearer"},
        )
    return credentials.credentials


@app.exception_handler(RequestValidationError)
async def validation_exception_handler(request: Request, exc: RequestValidationError):
    """バリデーションエラー → 422（統一スキーマ）"""
    cid = _get_correlation_id(request)
    try:
        body = await request.body()
    except Exception:
        body = b""
    logger.error(
        f"[VALIDATION_ERROR] Validation failed | "
        f"CID: {cid} | "
        f"Path: {str(request.url)} | "
        f"Errors: {str(exc.errors())} | "
        f"Body: {body.decode('utf-8', errors='ignore')}"
    )
    headers = {"X-Correlation-ID": cid}
<<<<<<< HEAD
    payload = ErrorResponse(
        code="VALIDATION_ERROR",
        message="Validation failed",
        correlationId=cid,
        errors=list(exc.errors()),
    )
    return JSONResponse(
        status_code=422,
        content=payload.model_dump(by_alias=True),
=======

    # JSON直列化可能な形式にエラーを変換
    safe_errors = []
    for error in exc.errors():
        safe_error = {}
        # 基本的なフィールドのみコピー
        safe_error["type"] = error.get("type", "")
        safe_error["loc"] = error.get("loc", [])
        safe_error["msg"] = error.get("msg", "")
        safe_error["input"] = error.get("input", "")
        # ctxからerrorを除外して安全な形式に変換
        if "ctx" in error:
            ctx = error["ctx"].copy()
            if "error" in ctx:
                ctx["error_str"] = str(ctx["error"])
                del ctx["error"]
            safe_error["ctx"] = ctx
        safe_errors.append(safe_error)

    # 手動でJSONレスポンスを構築
    response_content = {
        "code": "VALIDATION_ERROR",
        "message": "Validation failed",
        "correlationId": cid,
        "errors": safe_errors,
    }

    return JSONResponse(
        status_code=422,
        content=response_content,
>>>>>>> b6f45293
        headers=headers,
    )


@app.exception_handler(StarletteHTTPException)
async def http_exception_handler(request: Request, exc: StarletteHTTPException):
    """HTTP例外 → 統一スキーマに変換"""
    cid = _get_correlation_id(request)
    status = exc.status_code
    # よく使うコードの標準化
    code_map = {
        401: ("UNAUTHORIZED", "Unauthorized"),
        403: ("FORBIDDEN", "Forbidden"),
        404: ("NOT_FOUND", "Not Found"),
        405: ("METHOD_NOT_ALLOWED", "Method Not Allowed"),
        500: ("INTERNAL_ERROR", "Internal server error"),
    }
    code, message = code_map.get(status, ("HTTP_ERROR", "HTTP error"))

    # ログ(詳細はログにのみ)
    logger.error(
        f"[{code}] {message} | "
        f"CID: {cid} | "
        f"Path: {str(request.url)} | "
        f"Status: {status} | "
        f"Detail: {str(exc.detail)}"
    )

    headers = {"X-Correlation-ID": cid}
    # 401はWWW-Authenticateヘッダを付与
    if status == 401:
        headers["WWW-Authenticate"] = "Bearer"
    # 既存ヘッダをマージ
    if exc.headers:
        headers.update(exc.headers)

    payload = ErrorResponse(code=code, message=message, correlationId=cid)
    return JSONResponse(
        status_code=status,
        content=payload.model_dump(by_alias=True),
        headers=headers,
    )


@app.exception_handler(Exception)
async def unhandled_exception_handler(request: Request, exc: Exception):
    """想定外の例外 → 500 統一スキーマ"""
    cid = _get_correlation_id(request)
    logger.error(
        f"[INTERNAL_ERROR] Unhandled exception | CID: {cid} | Path: {str(request.url)}",
        exc_info=True,
    )
    payload = ErrorResponse(
        code="INTERNAL_ERROR",
        message="Internal server error",
        correlationId=cid,
    )
    return JSONResponse(
        status_code=500,
        content=payload.model_dump(by_alias=True),
        headers={"X-Correlation-ID": cid},
    )


# リクエストモデル
class VerticalTextRequest(BaseModel):
    text: str = Field(..., description="レンダリングするテキスト")
    font: Optional[Literal["gothic", "mincho"]] = Field(
        default=None,
        description="使用するフォント ('gothic' または 'mincho')",
    )
    font_size: int = Field(default=20, ge=8, le=100, description="フォントサイズ")
    line_height: float = Field(default=1.6, ge=1.0, le=3.0, description="行間")
    letter_spacing: float = Field(
        default=0.05,
        ge=0,
        le=0.5,
        description="文字間（em単位）",
    )
    padding: int = Field(default=20, ge=0, le=100, description="余白（ピクセル）")
    use_tategaki_js: bool = Field(
        default=False,
        description="Tategaki.jsライブラリを使用",
    )
    max_chars_per_line: Optional[int] = Field(
        default=None,
        ge=1,
        le=100,
        description="1行あたりの最大文字数（BudouXで自動改行）",
    )
    embed_font: bool = Field(
        default=False,
        description="フォントをBase64でHTMLに埋め込む（大容量のため通常は無効推奨）",
    )

    @validator("text")
    def text_not_empty(cls, v):
        if not v.strip():
            raise ValueError("テキストが空です")
        return v


# レスポンスモデル
class VerticalTextResponse(BaseModel):
    image_base64: str = Field(..., description="Base64エンコードされた画像")
    width: int = Field(..., description="画像の幅")
    height: int = Field(..., description="画像の高さ")
    processing_time_ms: float = Field(..., description="処理時間（ミリ秒）")
    trimmed: bool = Field(..., description="画像がトリミングされたかどうか")


class JapaneseVerticalHTMLGenerator:
    """HTMLとCSSで日本語縦書きを生成するクラス"""

    def __init__(self, font_path: Optional[str] = None):
        self.font_path = font_path or self._get_default_font_path()
        # BudouXパーサーの初期化
        self.budoux_parser = budoux.load_default_japanese_parser()
        self._font_base64_cache: Dict[str, str] = {}

    def _get_default_font_path(self) -> str:
        """デフォルトフォントパスを取得"""
        for path in FONT_CANDIDATES:
            if path.exists():
<<<<<<< HEAD
                logger.info(f"Using font: {path}")
                return str(path)

        logger.warning("No Japanese font found, using system default")
=======
                return str(path)

        logger.error("No Japanese font found, using system default")
>>>>>>> b6f45293
        return ""

    def _apply_budoux_line_breaks(self, text: str, max_chars_per_line: int) -> str:
        """BudouXを使用して適切な位置で改行を入れる"""
        lines = text.split("\n")
        processed_lines = []

        for line in lines:
            if len(line) <= max_chars_per_line:
                # 行が最大文字数以下ならそのまま
                processed_lines.append(line)
            else:
                # BudouXで文節に分割
                chunks = self.budoux_parser.parse(line)

                # 文節を組み合わせて行を作成
                current_line = ""
                current_length = 0

                for chunk in chunks:
                    chunk_length = len(chunk)

                    if current_length + chunk_length <= max_chars_per_line:
                        # 現在の行に追加
                        current_line += chunk
                        current_length += chunk_length
                    else:
                        # 新しい行を開始
                        if current_line:
                            processed_lines.append(current_line)
                        current_line = chunk
                        current_length = chunk_length

                # 最後の行を追加
                if current_line:
                    processed_lines.append(current_line)

        return "\n".join(processed_lines)

    def _encode_font_as_base64(self, font_path: Optional[str] = None) -> Optional[str]:
        """フォントファイルをBase64エンコード（結果をキャッシュ）"""
        path = font_path or self.font_path
        if not path or not os.path.exists(path):
            return None
        cached = self._font_base64_cache.get(path)
        if cached is not None:
            return cached
        try:
            with open(path, "rb") as f:
                font_data = f.read()
            encoded = base64.b64encode(font_data).decode("utf-8")
            self._font_base64_cache[path] = encoded
            return encoded
        except Exception as e:
            logger.error(
                f"[FONT_ENCODING_ERROR] Failed to encode font: {str(e)} | "
                f"Error type: {type(e).__name__} | "
                f"Font path: {path}",
                exc_info=True,
            )
            return None

    def _escape_html(self, text: str) -> str:
        """HTMLエスケープ処理"""
        return html.escape(text, quote=True)

    def _process_text_for_vertical(self, text: str) -> str:
        """縦書き用のテキスト処理（縦中横など）"""
        # 改行を<br>に変換
        text = self._escape_html(text)
        lines = text.split("\n")

        processed_lines = []
        for line in lines:
            # 2桁数字を縦中横にする（3桁以上は除外）
            # 数字の前後が数字でない2桁の数字のみを縦中横にする
            line = re.sub(
                r"(?<!\d)(\d{1,2})(?!\d)",
                r'<span class="tcy">\1</span>',
                line,
            )

            # 三点リーダーを縦書き用の文字に置換（源暎アンチック対応）
            # U+2026（…）をU+FE19（︙）に変換
            line = line.replace("…", "︙")

            # 棒状記号（ダーシ・罫線など）で縦組時に回転定義がないものを水平バーで描画
            # 対象: — (U+2014), ― (U+2015), – (U+2013), − (U+2212), － (U+FF0D),
            #      ─ (U+2500), ━ (U+2501), ⎯ (U+23AF)
            # 注意: 長音記号「ー」(U+30FC) は含めない
            rotatable_pattern = r"([—―–−－─━⎯]+)"

<<<<<<< HEAD
            def _dash_to_hbar(m: re.Match) -> str:
                out = []
                for ch in m.group(1):
                    # 罫線の太さを文字に応じて調整
                    if ch == "━":
                        out.append('<span class="hbar hbar--bold"></span>')
                    else:
                        out.append('<span class="hbar"></span>')
                return "".join(out)

            line = re.sub(rotatable_pattern, _dash_to_hbar, line)
=======
            def _dash_to_rotate(m: re.Match) -> str:
                out = []
                for ch in m.group(1):
                    # 縦組み対応していない棒状記号を90度回転
                    out.append(f'<span class="rotate-90">{ch}</span>')
                return "".join(out)

            line = re.sub(rotatable_pattern, _dash_to_rotate, line)
>>>>>>> b6f45293

            processed_lines.append(line)

        return "<br>".join(processed_lines)

    def _calculate_canvas_size(
        self,
        text: str,
        font_size: int,
        line_height: float,
        padding: int,
    ) -> Tuple[int, int]:
        """テキストからキャンバスサイズを推定"""
        lines = text.split("\n")
        max_line_chars = max(len(line) for line in lines) if lines else 0
        num_lines = len(lines)

        column_width = int(font_size * line_height * 1.2)
        estimated_height = int(
            (max_line_chars * font_size * line_height) + (padding * 2) + 50,
        )

        chars_per_column = max(10, int(estimated_height / (font_size * line_height)))
        total_chars = sum(len(line) for line in lines)
        estimated_columns = max(
            1,
            (total_chars + num_lines - 1) // chars_per_column + 1,
        )

        estimated_width = (estimated_columns * column_width) + (padding * 2)
        return max(200, estimated_width), max(200, estimated_height)

    def _font_face_css(self, font_base64: Optional[str]) -> str:
        """フォント定義のCSSを生成"""
        if not font_base64:
            return ""
        return f"""
            @font-face {{
                font-family: 'VerticalTextFont';
                src: url(data:font/ttf;base64,{font_base64}) format('truetype');
                font-display: block;
            }}
            """

    def create_vertical_html(
        self,
        text: str,
        font_size: int = 20,
        line_height: float = 1.6,
        letter_spacing: float = 0.05,
        padding: int = 20,
        use_tategaki_js: bool = False,
        max_chars_per_line: Optional[int] = None,
        font_path: Optional[str] = None,
<<<<<<< HEAD
=======
        embed_font: bool = False,
>>>>>>> b6f45293
    ) -> str:
        """縦書きHTMLを生成"""
        # BudouXによる自動改行処理
        if max_chars_per_line is not None:
            text = self._apply_budoux_line_breaks(text, max_chars_per_line)

<<<<<<< HEAD
        # フォントのBase64エンコード
        font_base64 = self._encode_font_as_base64(font_path)
=======
        # フォントのBase64エンコード（任意）。大容量フォントは自動で埋め込みを回避
        font_base64: Optional[str] = None
        if embed_font:
            font_base64 = self._encode_font_as_base64(font_path)
            # だいたい3MB以上の埋め込みはChromiumのメモリ/安定性に悪影響が大きいので回避
            if font_base64 and len(font_base64) > 3_000_000:
                logger.error(
                    "[FONT_EMBED_SKIPPED] Embedded font too large; falling back to system fonts | size(base64): %s bytes",
                    len(font_base64),
                )
                font_base64 = None
>>>>>>> b6f45293

        # テキスト処理
        processed_text = self._process_text_for_vertical(text)

        # テキストの文字数を基に適切なサイズを計算
        lines = text.split("\n")
        max_line_chars = max(len(line) for line in lines) if lines else 0
        num_lines = len(lines)

        # 基本的な幅の計算（1列あたりの幅）
        column_width = int(font_size * line_height * 1.2)  # 1文字の幅 + 余裕

        # 高さの計算（最長行を基準に）
        estimated_height = int(
            (max_line_chars * font_size * line_height) + (padding * 2) + 50,
        )

        # 幅の計算（行数を考慮）
        # 1列に収まる文字数を計算
        chars_per_column = max(10, int(estimated_height / (font_size * line_height)))

        # 必要な列数を計算
        total_chars = sum(len(line) for line in lines)
        estimated_columns = max(
            1,
            (total_chars + num_lines - 1) // chars_per_column + 1,
        )

        # 最終的な幅（複数列の場合）
        estimated_width = (estimated_columns * column_width) + (padding * 2)

        # 最小幅を保証
        estimated_width = max(200, estimated_width)
        estimated_height = max(200, estimated_height)

<<<<<<< HEAD
        # フォントフェイス定義
=======
        # フォントフェイス定義（埋め込み有効時のみ）
>>>>>>> b6f45293
        font_face = self._font_face_css(font_base64)

        # Tategaki.jsの追加
        tategaki_imports = ""
        tategaki_script = ""
        if use_tategaki_js:
            tategaki_imports = """
            <link rel="stylesheet" href="https://unpkg.com/tategaki/assets/tategaki.css">
            <script src="https://unpkg.com/tategaki/dist/tategaki.min.js"></script>
            """
            tategaki_script = """
            <script>
                // Tategaki.jsの初期化
                document.addEventListener('DOMContentLoaded', function() {
                    new Tategaki('.vertical-text-content');
                });
            </script>
            """

        # HTML生成
        html_content = f"""
<!DOCTYPE html>
<html lang="ja">
<head>
    <meta charset="UTF-8">
    <meta name="viewport" content="width=device-width, initial-scale=1.0">
    {tategaki_imports}
    <style>
        {font_face}

        * {{
            margin: 0;
            padding: 0;
            box-sizing: border-box;
        }}

        body {{
            width: {estimated_width}px;
            height: {estimated_height}px;
            background: transparent;
            overflow: hidden;
        }}

        .vertical-text-container {{
            width: 100%;
            height: 100%;
            padding: {padding}px;
            background: transparent;
        }}

        .vertical-text-content {{
            writing-mode: vertical-rl;
            text-orientation: mixed;
            font-family: 'VerticalTextFont', 'Noto Sans CJK JP', 'Hiragino Kaku Gothic ProN', 'Yu Gothic', sans-serif;
            font-size: {font_size}px;
            line-height: {line_height};
            letter-spacing: {letter_spacing}em;
            font-feature-settings: 'vert' 1, 'vrt2' 1, 'vkrn' 1, 'vpal' 1;
            height: 100%;
            width: 100%;
            color: #000;
            overflow: visible;
            word-break: normal;
            text-align: start;
        }}

        /* 縦中横（tate-chu-yoko） */
        .tcy {{
            text-combine-upright: all;
            -webkit-text-combine: horizontal;
            -ms-text-combine-horizontal: all;
            text-orientation: upright;
            display: inline-block;
            vertical-align: middle;
            margin-top: -0.1em;
        }}

        /* 縦組で回転が定義されていない棒状記号を強制回転 */
        .rotate-90 {{
            display: inline-block;
            /* 文字を横倒し（横組み方向）にする */
            text-orientation: sideways;
            /* 一部ブラウザの互換性のため回転も併用 */
            transform: rotate(90deg);
            transform-origin: center center;
            /* 縦字用OpenType機能を無効化して形のブレを避ける */
            font-feature-settings: 'vert' 0, 'vrt2' 0, 'vpal' 0;
            line-height: 1;
            letter-spacing: 0;
        }}

        /* 水平バー（横線）スタイル */
        .hbar {{
            display: inline-block;
            width: 1em;
            height: 2px;
            background-color: currentColor;
            vertical-align: middle;
            margin: 0.2em 0;
        }}

        .hbar--bold {{
            height: 3px;
        }}

        /* ブラウザのデフォルトスタイルを確実にリセット */
        br {{
            margin: 0;
            padding: 0;
            line-height: inherit;
        }}

        /* ルビ対応 */
        ruby {{
            ruby-position: inter-character;
        }}

        rt {{
            font-size: 0.5em;
        }}
    </style>
</head>
<body>
    <div class="vertical-text-container">
        <div class="vertical-text-content">
            {processed_text}
        </div>
    </div>
    {tategaki_script}
</body>
</html>
        """

        return html_content


class HTMLToPNGConverter:
    """HTMLからPNGへの変換クラス（Playwright使用）"""

    @staticmethod
    async def convert_with_playwright(
        html_content: str,
    ) -> Tuple[float, bytes, int, int]:
        """PlaywrightでHTMLをPNGに変換"""
        start_time = time.time()

        try:
            from playwright.async_api import async_playwright

<<<<<<< HEAD
            async with async_playwright() as p:
                browser = await p.chromium.launch(
                    headless=True,
                    args=[
                        "--no-sandbox",
                        "--disable-setuid-sandbox",
                        "--font-render-hinting=none",
                        "--disable-font-subpixel-positioning",
                    ],
                )

                try:
                    page = await browser.new_page()
                    await page.set_content(html_content, wait_until="domcontentloaded")
                    await page.wait_for_function("() => document.fonts.ready")
                    await page.evaluate(
                        """
                        () => {
                            document.body.style.backgroundColor = 'transparent';
                            document.documentElement.style.backgroundColor = 'transparent';
                            const elements = document.querySelectorAll('*');
                            elements.forEach(el => {
                                const computed = window.getComputedStyle(el);
                                if (computed.backgroundColor !== 'rgba(0, 0, 0, 0)' &&
                                    computed.backgroundColor !== 'transparent') {
                                    el.style.backgroundColor = 'transparent';
                                }
                            });
                        }
                    """
                    )
                    screenshot_bytes = await page.screenshot(
                        full_page=True,
                        type="png",
                        omit_background=True,
                    )

                    # 実際のコンテンツサイズを取得
                    dimensions = await page.evaluate(
                        """
                        () => {
                            const container = document.querySelector('.vertical-text-container');
                            return {
                                width: container.scrollWidth,
                                height: container.scrollHeight
                            };
                        }
                    """
                    )

                    actual_width = dimensions["width"]
                    actual_height = dimensions["height"]
                finally:
                    await browser.close()
=======
            # 同時実行を制限
            async with _convert_semaphore:
                async with async_playwright() as p:
                    browser = await p.chromium.launch(
                        headless=True,
                        args=[
                            "--no-sandbox",
                            "--disable-setuid-sandbox",
                            "--font-render-hinting=none",
                            "--disable-font-subpixel-positioning",
                            "--disable-dbus",
                            "--disable-features=VizDisplayCompositor",
                            # Additional flags to improve stability in container environments
                            "--disable-dev-shm-usage",
                            "--disable-gpu",
                            "--single-process",
                        ],
                    )

                    page = None
                    try:
                        # create page with a reasonable default timeout and set content
                        page = await browser.new_page(
                            viewport={"width": 10, "height": 10}
                        )
                        # set a timeout for navigation / content loading (ms)
                        page.set_default_navigation_timeout(30_000)
                        await page.set_content(
                            html_content, wait_until="domcontentloaded"
                        )
                        await page.wait_for_function("() => document.fonts.ready")
                        await page.evaluate(
                            """
                            () => {
                                document.body.style.backgroundColor = 'transparent';
                                document.documentElement.style.backgroundColor = 'transparent';
                                const elements = document.querySelectorAll('*');
                                elements.forEach(el => {
                                    const computed = window.getComputedStyle(el);
                                    if (computed.backgroundColor !== 'rgba(0, 0, 0, 0)' &&
                                        computed.backgroundColor !== 'transparent') {
                                        el.style.backgroundColor = 'transparent';
                                    }
                                });
                            }
                        """
                        )
                        # 実際のコンテンツサイズを取得して、その大きさで撮影
                        dimensions = await page.evaluate(
                            """
                            () => {
                                const container = document.querySelector('.vertical-text-container');
                                return {
                                    width: Math.ceil(container.scrollWidth),
                                    height: Math.ceil(container.scrollHeight)
                                };
                            }
                        """
                        )

                        # 安全のため過大なサイズはクランプ（Chromiumの制限/メモリ圧迫回避）
                        MAX_DIM = 8000
                        actual_width = max(
                            1,
                            min(
                                int(dimensions["width"])
                                if dimensions.get("width")
                                else 1,
                                MAX_DIM,
                            ),
                        )
                        actual_height = max(
                            1,
                            min(
                                int(dimensions["height"])
                                if dimensions.get("height")
                                else 1,
                                MAX_DIM,
                            ),
                        )

                        # 要素のスクリーンショット（ビューポート拡大は行わない）
                        locator = page.locator(".vertical-text-container")
                        screenshot_bytes = await locator.screenshot(
                            type="png", omit_background=True
                        )
                    finally:
                        try:
                            if page is not None:
                                await page.close()
                        except Exception:
                            pass
                        await browser.close()
>>>>>>> b6f45293

        except Exception as e:
            logger.error(
                f"[PLAYWRIGHT_ERROR] Playwright conversion failed: {str(e)} | "
                f"Error type: {type(e).__name__} | "
                f"HTML content length: {len(html_content)} | "
                f"Browser args: --no-sandbox,--disable-setuid-sandbox,--font-render-hinting=none,--disable-font-subpixel-positioning",
                exc_info=True,
            )
            raise

        return (
            (time.time() - start_time) * 1000,
            screenshot_bytes,
            actual_width,
            actual_height,
        )


def trim_image(image_bytes: bytes) -> Tuple[Image.Image, bool]:
    """画像の余白をトリミング（文字列をピッタリ囲む）"""
    try:
        img = Image.open(io.BytesIO(image_bytes))
        if img.mode != "RGBA":
            img = img.convert("RGBA")

        bbox = img.getbbox()
        if bbox:
            trimmed = img.crop(bbox)
            return trimmed, True
        return img, False
    except Exception as e:
        logger.error(
            f"[TRIM_ERROR] Failed to trim image: {str(e)} | "
            f"Error type: {type(e).__name__} | "
            f"Image bytes length: {len(image_bytes)}",
            exc_info=True,
        )
        raise


# グローバルインスタンス
html_generator = JapaneseVerticalHTMLGenerator()
converter = HTMLToPNGConverter()


@app.post(
    "/render",
    response_model=VerticalTextResponse,
    dependencies=[Depends(verify_token)],
)
async def render_vertical_text(request: VerticalTextRequest):
    """縦書きテキストをレンダリング（認証必須）"""
    try:
        font_path = select_font_path(request.font)
        # HTML生成
        html_content = html_generator.create_vertical_html(
            text=request.text,
            font_size=request.font_size,
            line_height=request.line_height,
            letter_spacing=request.letter_spacing,
            padding=request.padding,
            use_tategaki_js=request.use_tategaki_js,
            max_chars_per_line=request.max_chars_per_line,
            font_path=font_path,
<<<<<<< HEAD
=======
            embed_font=request.embed_font,
>>>>>>> b6f45293
        )

        # Playwrightで変換実行
        (
            processing_time,
            screenshot_bytes,
            actual_width,
            actual_height,
        ) = await converter.convert_with_playwright(html_content)

        # 画像のトリミング処理
        img, trimmed = trim_image(screenshot_bytes)

        # トリミングされた画像をバイトデータとして保存
        img_byte_arr = io.BytesIO()
        try:
            img.save(img_byte_arr, format="PNG", optimize=True)
            image_data = img_byte_arr.getvalue()
        finally:
            try:
                img.close()
            except Exception:
                pass
            img_byte_arr.close()

        width, height = img.size

        # Base64エンコード
        image_base64 = base64.b64encode(image_data).decode("utf-8")

        return VerticalTextResponse(
            image_base64=image_base64,
            width=width,
            height=height,
            processing_time_ms=processing_time,
            trimmed=trimmed,
        )

    except Exception as e:
        # 内部詳細はレスポンスに出さず、ログのみに残す
        logger.error(
            f"[RENDER_ERROR] Rendering failed: {str(e)} | "
            f"Error type: {type(e).__name__} | "
            f"Request data - text_length: {len(request.text)}, font: {request.font}, "
            f"font_size: {request.font_size}, line_height: {request.line_height}, "
            f"letter_spacing: {request.letter_spacing}, padding: {request.padding}, "
            f"use_tategaki_js: {request.use_tategaki_js}, max_chars_per_line: {request.max_chars_per_line} | "
            f"Font path: {select_font_path(request.font)}",
            exc_info=True,
        )
        raise HTTPException(status_code=500, detail="Internal server error")


@app.get("/")
async def root():
    """APIの基本情報（認証不要）"""
    return {
        "title": "HTMLベース日本語縦書きAPI",
        "version": "6.0.0",
        "description": "HTML/CSSによる安定した日本語縦書きレンダリング",
        "features": {
            "html_css": "writing-mode: vertical-rl, text-orientation: mixed",
            "font": "源暎アンチックフォント対応",
            "auto_sizing": "テキスト量に応じた自動サイズ調整",
            "auto_trim": "文字列をピッタリ囲むトリミング",
            "tategaki_js": "Tategaki.jsライブラリ対応（オプション）",
            "transparent_bg": "透明背景対応",
            "converter": "Playwright (Chrome Headless)",
            "budoux": "BudouXによる自然な改行",
        },
        "endpoints": {
            "/render": "縦書きテキストをレンダリング（要認証）",
            "/debug/html": "生成されるHTMLを確認（要認証）",
            "/health": "ヘルスチェック（認証不要）",
        },
        "authentication": "Bearer token required for protected endpoints",
    }


@app.get("/health")
async def health_check():
    """ヘルスチェック"""
    return {
        "status": "healthy",
        "timestamp": datetime.now().isoformat(),
        "html_generator": "JapaneseVerticalHTMLGenerator",
        "version": "6.0.0",
    }


@app.get("/debug/html", dependencies=[Depends(verify_token)])
async def debug_html(
    text: str = "テスト文字列\n縦書きのテストです。",
    font_size: int = 20,
    use_tategaki_js: bool = False,
    max_chars_per_line: Optional[int] = None,
    font: Optional[str] = None,
<<<<<<< HEAD
=======
    embed_font: bool = False,
>>>>>>> b6f45293
):
    """生成されるHTMLをデバッグ用に確認（認証必須）"""
    try:
        font_path = select_font_path(font)
        html_content = html_generator.create_vertical_html(
            text=text,
            font_size=font_size,
            use_tategaki_js=use_tategaki_js,
            max_chars_per_line=max_chars_per_line,
            font_path=font_path,
<<<<<<< HEAD
=======
            embed_font=embed_font,
>>>>>>> b6f45293
        )
        return HTMLResponse(content=html_content)
    except Exception as e:
        logger.error(
            f"[DEBUG_HTML_ERROR] debug_html failed: {str(e)} | "
            f"Error type: {type(e).__name__} | "
            f"Query params - text: {text[:100] + '...' if len(text) > 100 else text}, "
            f"font_size: {font_size}, use_tategaki_js: {use_tategaki_js}, "
            f"max_chars_per_line: {max_chars_per_line}, font: {font} | "
            f"Font path: {select_font_path(font)}",
            exc_info=True,
        )
        raise HTTPException(status_code=500, detail="Internal server error")


if __name__ == "__main__":
    import uvicorn

    # Cloud RunではPORT環境変数を使用
    port = int(os.getenv("PORT", "8000"))
    uvicorn.run(app, host="0.0.0.0", port=port)<|MERGE_RESOLUTION|>--- conflicted
+++ resolved
@@ -73,13 +73,10 @@
 # 環境変数からトークンを取得 (デフォルト値を設定)
 API_TOKEN = os.getenv("API_TOKEN", "your-secret-token-here")
 
-<<<<<<< HEAD
-=======
 # 同時実行数の制限（高負荷時のメモリピーク抑制）
 MAX_CONCURRENCY = int(os.getenv("MAX_CONCURRENCY", "2"))
 _convert_semaphore = asyncio.Semaphore(MAX_CONCURRENCY)
 
->>>>>>> b6f45293
 # フォント関連の定義
 DEFAULT_FONT_PATH = Path("fonts/GenEiAntiqueNv5-M.ttf")
 FONT_MAP = {
@@ -103,17 +100,11 @@
         if path.exists():
             return str(path)
         else:
-<<<<<<< HEAD
-            logger.warning(f"Font file for '{font_name}' not found at {path}, using default font")
-    else:
-        logger.warning(f"Invalid font specified: {font_name}, using default font")
-=======
             logger.error(
                 f"Font file for '{font_name}' not found at {path}, using default font"
             )
     else:
         logger.error(f"Invalid font specified: {font_name}, using default font")
->>>>>>> b6f45293
     return None
 
 
@@ -194,17 +185,6 @@
         f"Body: {body.decode('utf-8', errors='ignore')}"
     )
     headers = {"X-Correlation-ID": cid}
-<<<<<<< HEAD
-    payload = ErrorResponse(
-        code="VALIDATION_ERROR",
-        message="Validation failed",
-        correlationId=cid,
-        errors=list(exc.errors()),
-    )
-    return JSONResponse(
-        status_code=422,
-        content=payload.model_dump(by_alias=True),
-=======
 
     # JSON直列化可能な形式にエラーを変換
     safe_errors = []
@@ -235,7 +215,6 @@
     return JSONResponse(
         status_code=422,
         content=response_content,
->>>>>>> b6f45293
         headers=headers,
     )
 
@@ -360,16 +339,9 @@
         """デフォルトフォントパスを取得"""
         for path in FONT_CANDIDATES:
             if path.exists():
-<<<<<<< HEAD
-                logger.info(f"Using font: {path}")
                 return str(path)
 
-        logger.warning("No Japanese font found, using system default")
-=======
-                return str(path)
-
         logger.error("No Japanese font found, using system default")
->>>>>>> b6f45293
         return ""
 
     def _apply_budoux_line_breaks(self, text: str, max_chars_per_line: int) -> str:
@@ -462,19 +434,6 @@
             # 注意: 長音記号「ー」(U+30FC) は含めない
             rotatable_pattern = r"([—―–−－─━⎯]+)"
 
-<<<<<<< HEAD
-            def _dash_to_hbar(m: re.Match) -> str:
-                out = []
-                for ch in m.group(1):
-                    # 罫線の太さを文字に応じて調整
-                    if ch == "━":
-                        out.append('<span class="hbar hbar--bold"></span>')
-                    else:
-                        out.append('<span class="hbar"></span>')
-                return "".join(out)
-
-            line = re.sub(rotatable_pattern, _dash_to_hbar, line)
-=======
             def _dash_to_rotate(m: re.Match) -> str:
                 out = []
                 for ch in m.group(1):
@@ -483,7 +442,6 @@
                 return "".join(out)
 
             line = re.sub(rotatable_pattern, _dash_to_rotate, line)
->>>>>>> b6f45293
 
             processed_lines.append(line)
 
@@ -538,20 +496,13 @@
         use_tategaki_js: bool = False,
         max_chars_per_line: Optional[int] = None,
         font_path: Optional[str] = None,
-<<<<<<< HEAD
-=======
         embed_font: bool = False,
->>>>>>> b6f45293
     ) -> str:
         """縦書きHTMLを生成"""
         # BudouXによる自動改行処理
         if max_chars_per_line is not None:
             text = self._apply_budoux_line_breaks(text, max_chars_per_line)
 
-<<<<<<< HEAD
-        # フォントのBase64エンコード
-        font_base64 = self._encode_font_as_base64(font_path)
-=======
         # フォントのBase64エンコード（任意）。大容量フォントは自動で埋め込みを回避
         font_base64: Optional[str] = None
         if embed_font:
@@ -563,7 +514,6 @@
                     len(font_base64),
                 )
                 font_base64 = None
->>>>>>> b6f45293
 
         # テキスト処理
         processed_text = self._process_text_for_vertical(text)
@@ -599,11 +549,7 @@
         estimated_width = max(200, estimated_width)
         estimated_height = max(200, estimated_height)
 
-<<<<<<< HEAD
-        # フォントフェイス定義
-=======
         # フォントフェイス定義（埋め込み有効時のみ）
->>>>>>> b6f45293
         font_face = self._font_face_css(font_base64)
 
         # Tategaki.jsの追加
@@ -753,62 +699,6 @@
         try:
             from playwright.async_api import async_playwright
 
-<<<<<<< HEAD
-            async with async_playwright() as p:
-                browser = await p.chromium.launch(
-                    headless=True,
-                    args=[
-                        "--no-sandbox",
-                        "--disable-setuid-sandbox",
-                        "--font-render-hinting=none",
-                        "--disable-font-subpixel-positioning",
-                    ],
-                )
-
-                try:
-                    page = await browser.new_page()
-                    await page.set_content(html_content, wait_until="domcontentloaded")
-                    await page.wait_for_function("() => document.fonts.ready")
-                    await page.evaluate(
-                        """
-                        () => {
-                            document.body.style.backgroundColor = 'transparent';
-                            document.documentElement.style.backgroundColor = 'transparent';
-                            const elements = document.querySelectorAll('*');
-                            elements.forEach(el => {
-                                const computed = window.getComputedStyle(el);
-                                if (computed.backgroundColor !== 'rgba(0, 0, 0, 0)' &&
-                                    computed.backgroundColor !== 'transparent') {
-                                    el.style.backgroundColor = 'transparent';
-                                }
-                            });
-                        }
-                    """
-                    )
-                    screenshot_bytes = await page.screenshot(
-                        full_page=True,
-                        type="png",
-                        omit_background=True,
-                    )
-
-                    # 実際のコンテンツサイズを取得
-                    dimensions = await page.evaluate(
-                        """
-                        () => {
-                            const container = document.querySelector('.vertical-text-container');
-                            return {
-                                width: container.scrollWidth,
-                                height: container.scrollHeight
-                            };
-                        }
-                    """
-                    )
-
-                    actual_width = dimensions["width"]
-                    actual_height = dimensions["height"]
-                finally:
-                    await browser.close()
-=======
             # 同時実行を制限
             async with _convert_semaphore:
                 async with async_playwright() as p:
@@ -902,7 +792,6 @@
                         except Exception:
                             pass
                         await browser.close()
->>>>>>> b6f45293
 
         except Exception as e:
             logger.error(
@@ -968,10 +857,7 @@
             use_tategaki_js=request.use_tategaki_js,
             max_chars_per_line=request.max_chars_per_line,
             font_path=font_path,
-<<<<<<< HEAD
-=======
             embed_font=request.embed_font,
->>>>>>> b6f45293
         )
 
         # Playwrightで変換実行
@@ -1069,10 +955,7 @@
     use_tategaki_js: bool = False,
     max_chars_per_line: Optional[int] = None,
     font: Optional[str] = None,
-<<<<<<< HEAD
-=======
     embed_font: bool = False,
->>>>>>> b6f45293
 ):
     """生成されるHTMLをデバッグ用に確認（認証必須）"""
     try:
@@ -1083,10 +966,7 @@
             use_tategaki_js=use_tategaki_js,
             max_chars_per_line=max_chars_per_line,
             font_path=font_path,
-<<<<<<< HEAD
-=======
             embed_font=embed_font,
->>>>>>> b6f45293
         )
         return HTMLResponse(content=html_content)
     except Exception as e:
