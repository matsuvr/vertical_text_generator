# Google Cloud Run用 Dockerfile
FROM python:3.11-slim

# 必要なシステムパッケージをインストール（最小構成）
RUN apt-get update && apt-get install -y --no-install-recommends \
    fonts-noto-cjk \
    fonts-noto-cjk-extra \
    fonts-liberation \
    # Build dependencies for Pillow[raqm]
    gcc g++ pkg-config libfreetype6-dev libharfbuzz-dev libfribidi-dev \
<<<<<<< HEAD
=======
    # Dependencies required by headless Chromium/Playwright
    libnss3 libxss1 libasound2 libx11-xcb1 libxcomposite1 libxcursor1 libxdamage1 libxrandr2 libgbm1 \
    fontconfig ca-certificates lsb-release wget dbus \
>>>>>>> b6f45293
    && rm -rf /var/lib/apt/lists/*

# 作業ディレクトリ
WORKDIR /app

# フォントディレクトリを作成
RUN mkdir -p /app/fonts

# Pythonの依存関係とPlaywrightブラウザをインストール
COPY requirements.txt .
RUN pip install --no-cache-dir -r requirements.txt && \
    playwright install --with-deps chromium

# アプリケーションファイルをコピー
COPY . .

# プロジェクトのfontsディレクトリにフォントファイルが存在することを確認
RUN if [ -d "./fonts" ] && [ "$(ls -A ./fonts/*.ttf 2>/dev/null)" ]; then \
        echo "フォントファイルが見つかりました: $(ls ./fonts/)"; \
        ls -la ./fonts/; \
    else \
        echo "警告: プロジェクトのfontsディレクトリにTTFファイルが見つかりません"; \
        echo "システムフォント (Noto CJK) を使用します"; \
    fi

# 環境変数設定
ENV PORT=8080
ENV PYTHONPATH=/app

# ポート公開（Cloud Runは$PORTを使用）
EXPOSE 8080

# アプリケーション起動（Cloud Run用にポート番号を環境変数から取得）
CMD ["sh", "-c", "uvicorn main:app --host 0.0.0.0 --port $PORT"]
<|MERGE_RESOLUTION|>--- conflicted
+++ resolved
@@ -8,12 +8,9 @@
     fonts-liberation \
     # Build dependencies for Pillow[raqm]
     gcc g++ pkg-config libfreetype6-dev libharfbuzz-dev libfribidi-dev \
-<<<<<<< HEAD
-=======
     # Dependencies required by headless Chromium/Playwright
     libnss3 libxss1 libasound2 libx11-xcb1 libxcomposite1 libxcursor1 libxdamage1 libxrandr2 libgbm1 \
     fontconfig ca-certificates lsb-release wget dbus \
->>>>>>> b6f45293
     && rm -rf /var/lib/apt/lists/*
 
 # 作業ディレクトリ
