--- conflicted
+++ resolved
@@ -4,22 +4,11 @@
 
 ## 機能
 
-<<<<<<< HEAD
-- 🎨 **高品質レンダリング**: Chrome Headlessによる正確な縦書き表示
-- 📝 **日本語最適化**: 縦中横、三点リーダー、約物の適切な処理
-- 🔤 **フォント対応**: 源暎アンチック（デフォルト）、源暎ゴシック・源暎筑後明朝の指定に対応（Noto Sans CJK JPフォールバック）
-- ✂️ **自動改行**: BudouXによる自然な日本語改行
-- 📐 **自動サイズ調整**: テキスト量に応じた画像サイズの完全自動調整
-- 🖼️ **ピッタリトリミング**: 文字列を余白なく囲む自動トリミング
-- 🎯 **透明背景**: 背景透明のPNG画像生成
-- 🔒 **API認証**: Bearerトークンによるシンプルな認証
-=======
 - HTML/CSSによる安定した日本語縦書きレンダリング
 - 透明背景のPNG画像生成
 - BudouXによる自然な改行
 - 自動トリミング（文字列をピッタリ囲む）
 - フォント選択機能（Gothic/Mincho）
->>>>>>> b6f45293
 
 ## APIエンドポイント
 
@@ -48,153 +37,15 @@
 
 #### リクエスト例
 
-<<<<<<< HEAD
-### フォントの配置
-
-源暎アンチックなどのカスタムフォントを使用する場合：
-
-```bash
-# fontsディレクトリを作成
-mkdir -p fonts
-
-# フォントファイルを配置
-# 例: GenEiAntiqueNv5-M.ttf を fonts/ ディレクトリに配置
-cp /path/to/GenEiAntiqueNv5-M.ttf fonts/
-```
-
-以下の順序でフォントを検索します：
-1. `/app/fonts/GenEiAntiqueNv5-M.ttf` (Docker内のカスタムフォント)
-2. システムフォント (Noto Sans CJK JP)
-
-フォントのライセンスには各自の責任で確認し利用してください。
-
-### フォントが縦書きに対応しているかの確認方法
-
-フォントが適切な縦書き機能を持っているかは、以下の点で確認できます：
-
-1. **句読点の位置**: 「、」「。」が右上に配置される
-2. **括弧の回転**: 「（」「）」が90度回転して表示される
-3. **長音符の向き**: 「ー」が縦向きになる
-4. **三点リーダー**: 「…」が縦に並ぶ（または専用の縦書き用字形）
-
-これらが正しく表示されない場合は、フォントが完全な縦書き機能を持っていない可能性があります。
-
-### 1. リポジトリのクローン
-
-```bash
-git clone https://github.com/yourusername/vertical-text-generator.git
-cd vertical-text-generator
-```
-
-### 2. 環境変数の設定
-
-`.env`ファイルを作成し、APIトークンを設定します：
-
-```bash
-cp .env.example .env
-```
-
-`.env`ファイルを編集：
-```
-API_TOKEN=your-secure-random-token-here
-```
-
-セキュアなトークンの生成例：
-```bash
-openssl rand -hex 32
-```
-
-### 3. フォントファイルの配置（オプション）
-
-源暎アンチックフォントを使用する場合は、`fonts`ディレクトリに配置：
-
-```bash
-mkdir -p fonts
-# GenEiAntiqueNv5-M.ttf を fonts/ ディレクトリに配置
-```
-
-### 4. 起動
-
-```bash
-docker-compose up -d
-```
-
-### 5. API使用例
-
-#### Windows Git Bash の場合（重要）
-
-Git Bashでは、シングルクォートが正しく処理されないため、以下の方法を使用してください：
-
-**方法1: ヒアドキュメントを使用（推奨）**
-```bash
-curl -X POST http://localhost:8000/render \
-  -H "Authorization: Bearer your-secure-random-token-here" \
-  -H "Content-Type: application/json" \
-  --data-binary @- <<EOF
-{"text":"こんにちは、世界！\n日本語の縦書きです。","font":"gothic","font_size":24,"max_chars_per_line":10}
-EOF
-```
-
-**方法2: ダブルクォートでエスケープ**
-```bash
-curl -X POST http://localhost:8000/render \
-  -H "Authorization: Bearer your-secure-random-token-here" \
-  -H "Content-Type: application/json" \
-  -d "{\"text\":\"こんにちは、世界！\\n日本語の縦書きです。\",\"font\":\"gothic\",\"font_size\":24,\"max_chars_per_line\":10}"
-```
-
-**方法3: ファイル経由（最も確実）**
-```bash
-# request.jsonファイルを作成
-cat > request.json <<EOF
-{
-  "text": "こんにちは、世界！\n日本語の縦書きです。",
-  "font": "gothic",
-=======
 ```json
 {
   "text": "吾輩は猫である。\n名前はまだ無い。",
   "font": "mincho",
->>>>>>> b6f45293
   "font_size": 24,
   "line_height": 1.8,
   "letter_spacing": 0.1,
   "padding": 30
 }
-<<<<<<< HEAD
-EOF
-
-# リクエスト送信
-curl -X POST http://localhost:8000/render \
-  -H "Authorization: Bearer your-secure-random-token-here" \
-  -H "Content-Type: application/json" \
-  -d @request.json
-```
-
-#### Linux/Mac/WSL の場合
-
-通常のシングルクォートが使用可能です：
-```bash
-curl -X POST http://localhost:8000/render \
-  -H "Authorization: Bearer your-secure-random-token-here" \
-  -H "Content-Type: application/json" \
-  -d '{
-    "text": "こんにちは、世界！\n日本語の縦書きです。",
-    "font": "gothic",
-    "font_size": 24,
-    "max_chars_per_line": 10
-  }'
-```
-
-#### Windows コマンドプロンプト
-
-```cmd
-curl -X POST http://localhost:8000/render ^
-  -H "Authorization: Bearer your-secure-random-token-here" ^
-  -H "Content-Type: application/json" ^
-  -d "{\"text\":\"こんにちは、世界！\\n日本語の縦書きです。\",\"font\":\"gothic\",\"font_size\":24,\"max_chars_per_line\":10}"
-=======
->>>>>>> b6f45293
 ```
 
 #### レスポンス
@@ -207,47 +58,12 @@
   "processing_time_ms": 1234.5,
   "trimmed": true
 }
-<<<<<<< HEAD
-
-$body = @{
-    text = "こんにちは、世界！`n日本語の縦書きです。"
-    font = "gothic"
-    font_size = 24
-    max_chars_per_line = 10
-} | ConvertTo-Json
-
-Invoke-RestMethod -Uri "http://localhost:8000/render" -Method Post -Headers $headers -Body $body
-=======
->>>>>>> b6f45293
 ```
 
 ## 認証
 
-<<<<<<< HEAD
-**画像の保存（Git Bash）**
-```bash
-# レスポンスを保存してPythonで処理
-curl -X POST http://localhost:8000/render \
-  -H "Authorization: Bearer your-secure-random-token-here" \
-  -H "Content-Type: application/json" \
-  --data-binary @- <<EOF | python -c "import json,base64,sys;d=json.load(sys.stdin);open('output.png','wb').write(base64.b64decode(d['image_base64']))"
-{"text":"テスト","font":"gothic","font_size":20}
-EOF
-```
-
-**レスポンスの確認**
-```bash
-# 整形して表示（jqが必要）
-curl -X POST http://localhost:8000/render \
-  -H "Authorization: Bearer your-secure-random-token-here" \
-  -H "Content-Type: application/json" \
-  --data-binary @- <<EOF | jq .
-{"text":"テスト","font":"gothic","font_size":20}
-EOF
-=======
 保護されたエンドポイントにアクセスするには、Bearerトークンが必要です。
 
->>>>>>> b6f45293
 ```
 Authorization: Bearer your-secret-token-here
 ```
