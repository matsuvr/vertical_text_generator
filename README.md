# 日本語縦書きテキスト画像生成API

HTMLとCSSを使用して日本語の縦書きテキストを画像として生成するAPIです。

## 機能

- HTML/CSSによる安定した日本語縦書きレンダリング
- 透明背景のPNG画像生成
- BudouXによる自然な改行
<<<<<<< HEAD
- 行頭禁則処理（、 。 」 〟 と促音記号の行頭回避）
=======
- 縦組非対応の棒状記号を自動回転し中央揃え
>>>>>>> 4b25f562
- 自動トリミング（文字列をピッタリ囲む）
- フォント選択機能（Gothic/Mincho、未指定/無効時はアンチック）
- 一括レンダリング対応

## APIエンドポイント

### POST /render

縦書きテキストをレンダリングしてPNG画像を生成します。

#### リクエストパラメータ

| パラメータ | 型 | 必須 | デフォルト | 説明 |
|-----------|---|------|-----------|------|
| text | string | ✓ | - | レンダリングするテキスト |
| font | string | - | null | 使用するフォント（"gothic" または "mincho"。未指定/無効時はアンチックにフォールバック） |
| font_size | integer | - | 20 | フォントサイズ (8-100) |
| line_height | float | - | 1.6 | 行間 (1.0-3.0) |
| letter_spacing | float | - | 0.05 | 文字間（em単位） (0-0.5) |
| padding | integer | - | 20 | 余白（ピクセル） (0-100) |
| use_tategaki_js | boolean | - | false | Tategaki.jsライブラリを使用 |
| max_chars_per_line | integer | - | null | 1行あたりの最大文字数（BudouXで自動改行） |

#### フォントオプション

- `gothic`: ゴシック体（GenEiMGothic2-Regular.ttf）
- `mincho`: 明朝体（GenEiChikugoMin3-R.ttf）
- 指定なし/無効指定: デフォルト（アンチック：GenEiAntiqueNv5-M.ttf）

備考:
- `font` に "gothic"/"mincho" 以外を指定した場合もアンチックにフォールバックします。
- アンチックを明示したい場合は `font` を省略するのが推奨です。

#### リクエスト例

```json
{
  "text": "吾輩は猫である。\n名前はまだ無い。",
  "font": "mincho",
  "font_size": 24,
  "line_height": 1.8,
  "letter_spacing": 0.1,
  "padding": 30
}
```

#### レスポンス

```json
{
  "image_base64": "iVBORw0KGgoAAAANSUhEUgAAA...",
  "width": 400,
  "height": 600,
  "processing_time_ms": 1234.5,
  "trimmed": true,
  "font": "mincho"
}
```

フィールド説明:
- `font`: 実際に使用されたフォント名（`antique`/`gothic`/`mincho`）

### POST /render/batch

複数のテキストをまとめてレンダリングしてPNG画像を生成します。

- `items` 配列の最大長は50。超過した場合は400 Bad Requestを返します。
- `defaults` で共通パラメータを指定でき、各アイテムで上書きできます。
- 無効なフォント指定はアンチック体にフォールバックします。
 - 各結果オブジェクトに実際に使用された `font` 名が含まれます。

#### リクエスト例

```jsonc
{
  "defaults": {"font": "gothic", "font_size": 20},
  "items": [
    {"text": "こんにちは世界"},
    {"text": "フォントが存在しない例", "font": "unknown_font"}
  ]
}
```

#### レスポンス例

```jsonc
{
  "results": [
    {"image_base64": "...", "width": 120, "height": 200, "processing_time_ms": 456.7, "trimmed": false, "font": "gothic"},
    {"image_base64": "...", "width": 120, "height": 200, "processing_time_ms": 789.0, "trimmed": true, "font": "mincho"}
  ]
}
```

## 認証

保護されたエンドポイントにアクセスするには、Bearerトークンが必要です。

```
Authorization: Bearer your-secret-token-here
```

## その他のエンドポイント

- `GET /`: APIの基本情報（認証不要）
- `GET /health`: ヘルスチェック（認証不要）
- `GET /debug/html`: 生成されるHTMLを確認（要認証）
- `POST /render/batch`: 複数テキストをまとめてレンダリング（要認証）

## Docker: ローカル検証手順（gunicorn + uvicorn workers）

変更後にコンテナ内でChromiumが正常に起動するかを確かめるための簡単な手順:

1. イメージをビルド:

```bash
docker build -t vertical-text-generator:local .
```

2. コンテナを起動（ポート8080を公開）:

```bash
docker run --rm -p 8080:8000 --shm-size=1g \
  -e WEB_CONCURRENCY=4 \
  -e PAGE_POOL_SIZE=2 \
  vertical-text-generator:local
```

注意点:
- `--shm-size=1g` を付けると /dev/shm を増やし、Chromiumの共有メモリ不足によるクラッシュを防げます。
- Cloud Run等にデプロイする場合、Dockerfileに必要なライブラリを追加済みなので、そのままデプロイできます。

## 高負荷向けチューニング（起動時プレロード/常駐 + ワーカー）

本リポジトリは以下の通り、フォントとPlaywrightをプロセス生存中ずっとメモリ常駐させ、大量リクエストを高速に捌く構成です。

- フォント: `JapaneseVerticalHTMLGenerator` 初期化時に Base64 エンコードしてメモリキャッシュ（環境変数 `PRELOAD_FONTS=1`）。不足分メモリを先取り確保（`FONT_MEMORY_RESERVE_MB`）。
- ブラウザ: Gunicornワーカー毎にFastAPI `startup`でPlaywrightを起動し、ページプールを用意（`PAGE_POOL_SIZE` はワーカー毎に適用）。
- ページ事前作成: 起動時にプール容量まで `new_page` してキューに投入（`PRECREATE_PAGES=1`）。
- ウォームアップ: 起動直後に軽いレンダリングを1回実行してJITやフォントを温め（`WARMUP_RENDER_ON_STARTUP=1`）。

主要な環境変数（抜粋）:

- `PRELOAD_FONTS`: 起動時にフォントをBase64化して全てメモリキャッシュ（既定: `1`）。
- `FONT_MEMORY_RESERVE_MB`: フォントキャッシュ不足分をゼロ埋めで先取り確保（既定: `128`）。
- `WEB_CONCURRENCY` : Gunicornワーカー数（既定: `4`）。
- `PAGE_POOL_SIZE` : 1ワーカーあたりのPlaywrightページ数（既定: `2`）。
- `PRECREATE_PAGES` : 起動時に `PAGE_POOL_SIZE` 個のページを先に作成（既定: `1`）。
- `WARMUP_RENDER_ON_STARTUP` : 起動時に軽いレンダリングを1回（既定: `1`）。

Gunicorn関連の追加ENV（任意）:
- `GUNICORN_TIMEOUT`（既定: `180`）: リクエストのタイムアウト秒。
- `GUNICORN_GRACEFUL_TIMEOUT`（既定: `30`）: 優雅なシャットダウン待ち秒。
- `GUNICORN_KEEPALIVE`（既定: `5`）: keep-alive秒。
- `GUNICORN_MAX_REQUESTS`（既定: `0` 無効）: メモリリーク対策のワーカー再起動間隔。必要なら `1000` など。

メモ:
- メモリとCPUに余裕がある場合は `WEB_CONCURRENCY` と `PAGE_POOL_SIZE` の積（=総ページ数）を増やすとスループットが上がります。目安: 総ページ <= CPUスレッド数〜2倍。
- 各ワーカーは独立にChromiumを保持します。`WEB_CONCURRENCY` を増やすとブラウザプロセスも増えますが、障害分離・可用性が向上します。<|MERGE_RESOLUTION|>--- conflicted
+++ resolved
@@ -7,11 +7,9 @@
 - HTML/CSSによる安定した日本語縦書きレンダリング
 - 透明背景のPNG画像生成
 - BudouXによる自然な改行
-<<<<<<< HEAD
 - 行頭禁則処理（、 。 」 〟 と促音記号の行頭回避）
-=======
 - 縦組非対応の棒状記号を自動回転し中央揃え
->>>>>>> 4b25f562
+
 - 自動トリミング（文字列をピッタリ囲む）
 - フォント選択機能（Gothic/Mincho、未指定/無効時はアンチック）
 - 一括レンダリング対応
